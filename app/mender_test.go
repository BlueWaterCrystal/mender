--- conflicted
+++ resolved
@@ -1221,22 +1221,12 @@
 				Store: ms,
 			}
 			controller := newDefaultTestMender()
-			s := spinEventLoop(pool, test.to, ctx, controller)
+			reporter := func(status string) error {
+				return nil
+			}
+			s := spinEventLoop(pool, test.to, ctx, controller, reporter)
 			assert.IsType(t, test.expected, s)
 		})
-<<<<<<< HEAD
-		ms := store.NewMemStore()
-		ctx := &StateContext{
-			Store: ms,
-		}
-		controller := newDefaultTestMender()
-		reporter := func(status string) error {
-			return nil
-		}
-		s := spinEventLoop(pool, test.to, ctx, controller, reporter)
-		assert.IsType(t, test.expected, s)
-=======
->>>>>>> 590f92a0
 	}
 }
 
