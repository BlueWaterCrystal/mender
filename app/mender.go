--- conflicted
+++ resolved
@@ -472,40 +472,6 @@
 func spinEventLoop(c *ControlMapPool, to State, ctx *StateContext, controller Controller, reporter func(string) error) State {
 	for {
 		log.Debugf("Spinning the event loop for:  %s", to.Transition())
-<<<<<<< HEAD
-		switch to.Transition() {
-		case ToArtifactReboot_Enter, ToArtifactCommit_Enter, ToArtifactInstall:
-			action := c.QueryAndUpdate(to.Transition().String())
-			log.Debugf("Event loop Action: %s", action)
-			switch action {
-			case "continue":
-				return to
-			case "pause":
-				status := ""
-				switch to.Transition() {
-				case ToArtifactReboot_Enter:
-					status = "pause_before_rebooting"
-				case ToArtifactCommit_Enter:
-					status = "pause_before_committing"
-				case ToArtifactInstall:
-					status = "pause_before_installing"
-				}
-				// Upload the status to the deployments/ID/status endpoint
-				err := reporter(status)
-				if err != nil {
-					log.Error(err)
-				}
-				// wait until further notice
-				log.Debug("Pausing the event loop")
-				<-c.Updates
-			case "fail":
-				next, _ := to.HandleError(ctx, controller,
-					NewTransientError(errors.New("Forced a failed update")))
-				return next
-			default:
-				log.Debugf("Unknown Action: %s", action)
-			}
-=======
 		var mapState string
 		switch t := to.Transition(); t {
 		case ToArtifactReboot_Enter, ToArtifactCommit_Enter:
@@ -523,6 +489,20 @@
 		case "continue":
 			return to
 		case "pause":
+			status := ""
+			switch to.Transition() {
+			case ToArtifactReboot_Enter:
+				status = "pause_before_rebooting"
+			case ToArtifactCommit_Enter:
+				status = "pause_before_committing"
+			case ToArtifactInstall:
+				status = "pause_before_installing"
+			}
+			// Upload the status to the deployments/ID/status endpoint
+			err := reporter(status)
+			if err != nil {
+				log.Error(err)
+			}
 			// wait until further notice
 			log.Debug("Pausing the event loop")
 			<-c.Updates
@@ -531,7 +511,6 @@
 			next, _ := to.HandleError(ctx, controller,
 				NewTransientError(errors.New("Forced a failed update")))
 			return next
->>>>>>> 590f92a0
 		default:
 			log.Warnf("Unknown Action: %s, continuing", action)
 			return to
